# Golf App

A comprehensive golf tournament organizer application for managing, scoring, and viewing golf tournaments.

## Features

<<<<<<< HEAD
- Tournament creation and management
- Mobile score entry with offline capability
- Real-time leaderboards and statistics
- Player and flight management
- Multi-language support (English and Dutch)
- Track golf courses across the Netherlands and globally
=======
- Fetch golf information from API
- Store and manage golf course data
- Track golf courses across the Netherlands
>>>>>>> 3d58a55f
- View detailed information about courses, tees, and holes

## Data Structure

The application uses a hierarchical data structure:
- Golf Clubs
  - Courses
    - Tees
      - Holes
      - Playing Handicaps (PHCP)

<<<<<<< HEAD
## API Integration

The app integrates with the e-golf4u API to fetch course data.

## Setup & Usage

1. Clone the repository
2. Run the fetch_golf_data.ps1 script to update course data
3. Open the app and explore golf tournaments

## Multi-Language Support

The application fully supports:
- English (default)
- Dutch

Community translations can be contributed following the guidelines in our [multi-language strategy](docs/multi-language-strategy.md).

=======
>>>>>>> 3d58a55f
## License

[MPL License](LICENSE)<|MERGE_RESOLUTION|>--- conflicted
+++ resolved
@@ -4,18 +4,12 @@
 
 ## Features
 
-<<<<<<< HEAD
 - Tournament creation and management
 - Mobile score entry with offline capability
 - Real-time leaderboards and statistics
 - Player and flight management
 - Multi-language support (English and Dutch)
 - Track golf courses across the Netherlands and globally
-=======
-- Fetch golf information from API
-- Store and manage golf course data
-- Track golf courses across the Netherlands
->>>>>>> 3d58a55f
 - View detailed information about courses, tees, and holes
 
 ## Data Structure
@@ -27,7 +21,6 @@
       - Holes
       - Playing Handicaps (PHCP)
 
-<<<<<<< HEAD
 ## API Integration
 
 The app integrates with the e-golf4u API to fetch course data.
@@ -46,8 +39,6 @@
 
 Community translations can be contributed following the guidelines in our [multi-language strategy](docs/multi-language-strategy.md).
 
-=======
->>>>>>> 3d58a55f
 ## License
 
 [MPL License](LICENSE)